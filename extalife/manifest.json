--- conflicted
+++ resolved
@@ -1,11 +1,7 @@
 {
   "domain": "extalife",
   "name": "Exta Life",
-<<<<<<< HEAD
-  "version": "2.2b1",
-=======
   "version": "2.2b0",
->>>>>>> b7180bbf
   "config_flow": true,
   "documentation": "https://www.forumextalife.pl/index.php/board,56.0.html",
   "requirements": [
